"""Tests for statistics functions within the Model layer."""

import os
import numpy as np
import numpy.testing as npt
import pytest

from inflammation.models import daily_max
from inflammation.models import daily_min
from inflammation.models import daily_mean
from inflammation.models import patient_normalise

@pytest.mark.parametrize(
    "test, expected",
    [
        ([ [0, 0], [0, 0], [0, 0] ], [0, 0]),
        ([ [1, 2], [3, 4], [5, 6] ], [3, 4]),
    ])

def test_daily_mean(test, expected):
    """Test mean function works for array of zeroes and positive integers."""
    npt.assert_array_equal(daily_mean(np.array(test)), np.array(expected))


@pytest.mark.parametrize(
    "test, expected",
    [
        ([ [0, 0], [0, 0], [0, 0] ], [0, 0]),
        ([ [1, 2], [3, 4], [5, 6] ], [3, 4]),
    ])
def test_daily_max(test, expected):
    """Test mean function works for array of zeroes and positive integers."""
    npt.assert_array_equal(daily_max(np.array(test)), np.array(expected))

def test_daily_mean_zeros():
    """Test that mean function works for an array of zeros."""

    test_input = np.array([[0, 0],
                           [0, 0],
                           [0, 0]])
    test_result = np.array([0, 0])

    # Need to use Numpy testing functions to compare arrays
    npt.assert_array_equal(daily_mean(test_input), test_result)


def test_daily_mean_integers():
    """Test that mean function works for an array of positive integers."""

    test_input = np.array([[1,2],
                           [3,4],
                           [5,6]])
    test_result = np.array([3,4])

    # Need to use Numpy testing functions to compare arrays
    npt.assert_array_equal(daily_mean(test_input), test_result)

<<<<<<< HEAD

@pytest.mark.parametrize('data, expected_standard_deviation', [
    ([0, 0, 0], 0.0),
    ([1.0, 1.0, 1.0], 0),
    ([0.0, 2.0], 1.0)
])
def test_daily_standard_deviation(data, expected_standard_deviation):
    from inflammation.models import s_dev
    result_data = s_dev(data)['standard deviation']
    npt.assert_approx_equal(result_data, expected_standard_deviation)
=======
def test_daily_min():
    """Test that min function works for an array of positive and negative integers."""

    test_input = np.array([[ 4, -2, 5],
                           [ 1, -6, 2],
                           [-4, -1, 9]])
    test_result = np.array([-4, -6, 2])

    npt.assert_array_equal(daily_min(test_input), test_result)


def test_daily_max():
    """Test that max function works for an array of positive integers."""

    test_input = np.array([[4, 2, 5],
                           [1, 6, 2],
                           [4, 1, 9]])
    test_result = np.array([4, 6, 9])

    npt.assert_array_equal(daily_max(test_input), test_result)
from inflammation.models import patient_normalise
...
@pytest.mark.parametrize(
    "test, expected, expect_raises",
    [
        ...
        (
            'hello',
            None,
            TypeError,
        ),
        (
            3,
            None,
            TypeError,
        ),
        (
            [[1, 2, 3], [4, 5, 6], [7, 8, 9]],
            [[0.33, 0.67, 1], [0.67, 0.83, 1], [0.78, 0.89, 1]],
            None,
        )
    ])
def test_patient_normalise(test, expected, expect_raises):
    """Test normalisation works for arrays of one and positive integers."""
    if isinstance(test, list):
        test = np.array(test)
    if expect_raises is not None:
        with pytest.raises(expect_raises):
          result = patient_normalise(test)
          npt.assert_allclose(result, np.array(expected), rtol=1e-2, atol=1e-2)

    else:
        result = patient_normalise(test)
        npt.assert_allclose(result, np.array(expected), rtol=1e-2, atol=1e-2)
>>>>>>> b8548b8e
<|MERGE_RESOLUTION|>--- conflicted
+++ resolved
@@ -55,7 +55,6 @@
     # Need to use Numpy testing functions to compare arrays
     npt.assert_array_equal(daily_mean(test_input), test_result)
 
-<<<<<<< HEAD
 
 @pytest.mark.parametrize('data, expected_standard_deviation', [
     ([0, 0, 0], 0.0),
@@ -66,7 +65,7 @@
     from inflammation.models import s_dev
     result_data = s_dev(data)['standard deviation']
     npt.assert_approx_equal(result_data, expected_standard_deviation)
-=======
+
 def test_daily_min():
     """Test that min function works for an array of positive and negative integers."""
 
@@ -121,4 +120,3 @@
     else:
         result = patient_normalise(test)
         npt.assert_allclose(result, np.array(expected), rtol=1e-2, atol=1e-2)
->>>>>>> b8548b8e
